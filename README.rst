Bookbook converts a set of notebooks in a directory to HTML or PDF,
preserving cross references within and between notebooks.

This code is in early development, so use it at your own risk.

Installation
------------

Bookbook requires Python 3.5.

::

    pip install bookbook

To install locally as an editable install, run::

    pip install flit
    git clone https://github.com/takluyver/bookbook.git
    cd bookbook
    flit install --symlink

Running bookbook
----------------
bookbook expects a directory of notebooks whose names indicate their order.  Specifically,
**the file names must have the form ``x-y.ipynb``**, where typically ``x`` is a number
indicating the order and ``y`` is a chapter title; e.g.:
``01-introduction.ipynb``. 

To run ``bookbook``::

    python3 -m bookbook.html           # HTML output under html/
    python3 -m bookbook.latex [--pdf]  # Latex/PDF output as combined.(tex|pdf)

Add ``--help`` to either command for more options.

Chapters and sections
---------------------
Each top-level header (``# xyz`` in markdown) will be converted to a top-level
latex section (a chapter if using the book or report document class).  Lower-level
headers (``##``, ``###``, etc.) are converted to subsections, subsubsections, etc.
A latex label will also be inserted for each.  **The first cell of each notebook
must start with a top-level header**.

Cross-references
----------------
Markdown references will be converted automatically to latex references.  For instance,
if the markdown contains the hyperlink ``[02-foo](02-foo.ipynb)`` and ``02-foo.ipynb`` is
a notebook in the same directory, the link will appear as ``Chapter \ref{sec:02-foo}``.
The label ``\label{sec:02-foo}`` will be inserted at the start of that notebook,
so when the latex is compiled to PDF it will appear as ``Chapter 2``.

References to sections within a notebook work similarly.  If a notebook contains 
(in markdown) the section heading ``## bar`` within the notebook starting with top-level
header ``# foo``, then the markdown hyperlink ``[foo](foo.ipynb#bar)`` will be
converted to the latex reference ``Section \ref{bar}`` and when compiled to PDF it will
be rendered as something like ``Section 2.1``.

Latex formatting
----------------
bookbook uses nbconvert under the hood.  Custom formatting of latex output
can be accomplished by using a template, in the same way as would be done
using nbconvert by itself.  See `the nbconvert
documentation <http://nbconvert.readthedocs.io/en/latest/customizing.html>`_ for
more details.


Examples of projects using bookbook
-----------------------------------
- `Book on Riemann solvers <http://github.com/clawpack/riemann_book>`_ (in development) by David Ketcheson, Mauricio del Razo, and Randall LeVeque.  This example uses a custom nbconvert template and shows how to store your notebooks with no output (for version control) while automatically executing them before running bookbook, so that PDF and HTML versions include the output.

Related tools
-------------
If you are writing a book in Jupyter notebooks, you may also find these to be useful:
<<<<<<< HEAD
- `nbopen <https://github.com/takluyver/nbopen>`_: open notebooks from the command line without launching a new notebook server.  We find it useful to launch a single server in your home directory; then nbopen will use that to open each notebook.
- `nbdime <https://github.com/jupyter/nbdime>`_: diff/merge for notebooks; includes terminal or graphical output.
- `nbstripout <https://github.com/kynan/nbstripout>`_: remove output from notebooks before committing them.
=======

- [nbopen](https://github.com/takluyver/nbopen): open notebooks from the command line without launching a new notebook server.  We find it useful to launch a single server in your home directory; then nbopen will use that to open each notebook.
- [nbdime](https://github.com/jupyter/nbdime): diff/merge for notebooks; includes terminal or graphical output.
- [nbstripout](https://github.com/kynan/nbstripout): remove output from notebooks before committing them.
>>>>>>> 3bbfe3c7
<|MERGE_RESOLUTION|>--- conflicted
+++ resolved
@@ -71,13 +71,7 @@
 Related tools
 -------------
 If you are writing a book in Jupyter notebooks, you may also find these to be useful:
-<<<<<<< HEAD
+
 - `nbopen <https://github.com/takluyver/nbopen>`_: open notebooks from the command line without launching a new notebook server.  We find it useful to launch a single server in your home directory; then nbopen will use that to open each notebook.
 - `nbdime <https://github.com/jupyter/nbdime>`_: diff/merge for notebooks; includes terminal or graphical output.
-- `nbstripout <https://github.com/kynan/nbstripout>`_: remove output from notebooks before committing them.
-=======
-
-- [nbopen](https://github.com/takluyver/nbopen): open notebooks from the command line without launching a new notebook server.  We find it useful to launch a single server in your home directory; then nbopen will use that to open each notebook.
-- [nbdime](https://github.com/jupyter/nbdime): diff/merge for notebooks; includes terminal or graphical output.
-- [nbstripout](https://github.com/kynan/nbstripout): remove output from notebooks before committing them.
->>>>>>> 3bbfe3c7
+- `nbstripout <https://github.com/kynan/nbstripout>`_: remove output from notebooks before committing them.